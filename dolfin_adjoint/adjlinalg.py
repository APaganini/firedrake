--- conflicted
+++ resolved
@@ -292,14 +292,11 @@
         else:
             assemble = backend.assemble
         if not self.cache:
-<<<<<<< HEAD
-            return assemble(self.data)
-=======
             if hasattr(self.data.arguments()[0], '_V_multi'):
                 return backend.assemble_multimesh(self.data)
             else:
                 return backend.assemble(self.data)
->>>>>>> e4fb7973
+
         else:
             if self.data in caching.assembled_adj_forms:
                 if backend.parameters["adjoint"]["debug_cache"]:
@@ -308,14 +305,12 @@
             else:
                 if backend.parameters["adjoint"]["debug_cache"]:
                     backend.info_red("Got an assembly cache miss")
-<<<<<<< HEAD
-                M = assemble(self.data)
-=======
+
                 if hasattr(self.data.arguments()[0], '_V_multi'):
                     M = backend.assemble_multimesh(self.data)
                 else:
                     M = backend.assemble(self.data)
->>>>>>> e4fb7973
+
                 caching.assembled_adj_forms[self.data] = M
                 return M
 
