import libadjoint
from backend import Function, Constant, info_red, info_green, File
from dolfin_adjoint import adjlinalg, adjrhs, constant, drivers
from dolfin_adjoint.adjglobals import adjointer, mem_checkpoints, disk_checkpoints, adj_reset_cache
from functional import Functional
from enlisting import enlist, delist
from controls import DolfinAdjointControl
import cPickle as pickle
import hashlib

global_eqn_list = {}

class ReducedFunctional(object):
    ''' This class provides access to the reduced functional for given
    functional and controls. The reduced functional maps a point in control
    space to the associated functional value by implicitly solving the PDE that
    is annotated by dolfin-adjoint. The ReducedFunctional object can also
    compute functional derivatives with respect to the controls using the
    adjoint method. '''

<<<<<<< HEAD
    def __init__(self, functional, parameter, scale=1.0, eval_cb=None, derivative_cb=None, replay_cb=None, hessian_cb=None, cache=None):
        ''' Creates a reduced functional object that maps parameter values to functional values. '''

        # Check the types of the inputs 
        self.__check_input_types(functional, parameter, scale, cache)
=======
    def __init__(self, functional, controls, scale=1.0, eval_cb=None, derivative_cb=None, replay_cb=None, hessian_cb=None, cache=None):
>>>>>>> e9672c96

        #: The objective functional.
        self.functional = functional

        #: One, or a list of controls.
        self.controls = enlist(controls)

        # Check the types of the inputs
        self.__check_input_types(functional, self.controls, scale, cache)

        #: An optional scaling factor for the functional
        self.scale = scale

        #: An optional callback function that is executed after each functional
        #: evaluation.
        #: The interace must be eval_cb(j, m) where j is the functional value and
        #: m is the control value at which the functional is evaluated.
        self.eval_cb = eval_cb

        #: An optional callback function that is executed after each functional
        #: gradient evaluation.
        #: The interface must be eval_cb(j, dj, m) where j and dj are the
        #: functional and functional gradient values, and m is the control
        #: value at which the gradient is evaluated.
        self.derivative_cb = derivative_cb

        #: An optional callback function that is executed after each hessian
        #: action evaluation. The interface must be hessian_cb(j, m, mdot, h)
        #: where mdot is the direction in which the hessian action is evaluated
        #: and h the value of the hessian action.
        self.hessian_cb = hessian_cb

        #: An optional callback function that is executed after for each forward
        #: equation during a (forward) solve. The interface must be
        #: replay_cb(var, value, m) where var is the libadjoint variable
        #: containing information about the variable, value is the associated
        #: dolfin object and m is the control at which the functional is
        #: evaluated.
        self.replay_cb = replay_cb

        #: If not None, caching (memoization) will be activated. The control->ouput pairs
        #: are stored on disk in the filename given by cache.
        self.cache = cache
        if cache is not None:
            try:
                self._cache = pickle.load(open(cache, "r"))
            except IOError: # didn't exist
                self._cache = {"functional_cache": {},
                                "derivative_cache": {},
                                "hessian_cache": {}}

        #: Indicator if the user has overloaded the functional evaluation and
        #: hence re-annotates the forward model at every evaluation.
        #: By default the ReducedFunctional replays the tape for the
        #: evaluation.
        self.replays_annotation = True

        # Stores the functional value of the latest evaluation
        self.current_func_value = None

        # Set up the Hessian driver
        # Note: drivers.hessian currently only supports one control
        try:
            self.H = drivers.hessian(functional, delist(controls,
                list_type=controls), warn=False)
        except libadjoint.exceptions.LibadjointErrorNotImplemented:
            # Might fail as Hessian support is currently limited
            # to a single control
            pass

    def __check_input_types(self, functional, controls, scale, cache):

        if not isinstance(functional, Functional):
            raise TypeError("functional should be a Functional")

        for control in controls:
            if not isinstance(control, DolfinAdjointControl):
                print control.__class__
                raise TypeError("control should be a Control")


        if not isinstance(scale, float):
            raise TypeError("scale should be a float")

        if cache is not None:
            if not isinstance(cache, str):
                raise TypeError("cache should be a filename")

    def __del__(self):

        if hasattr(self, 'cache') and self.cache is not None:
            pickle.dump(self._cache, open(self.cache, "w"))

    def __call__(self, value):
        ''' Evaluates the reduced functional for the given control value. '''

        adj_reset_cache()

        #: The control values at which the reduced functional is to be evaluated.
        value = enlist(value)

        if len(value) != len(self.controls):
            raise ValueError, "The number of controls must equal the number of controls values."

        # Update the control values on the tape
        replace_control_value(self.controls, value)

        # Check if the result is already cached
        if self.cache:
            hash = value_hash(value)
            if hash in self._cache["functional_cache"]:
                # Found a cache
                info_green("Got a functional cache hit")
                return self._cache["functional_cache"][hash]

        # Replay the annotation and evaluate the functional
        func_value = 0.
        for i in range(adjointer.equation_count):
            (fwd_var, output) = adjointer.get_forward_solution(i)
            if isinstance(output.data, Function):
              output.data.rename(str(fwd_var), "a Function from dolfin-adjoint")

            if self.replay_cb is not None:
              self.replay_cb(fwd_var, output.data, delist(value, list_type=self.controls))

            # Check if we checkpointing is active and if yes
            # record the exact same checkpoint variables as
            # in the initial forward run
            if adjointer.get_checkpoint_strategy() != None:
                if str(fwd_var) in mem_checkpoints:
                    storage = libadjoint.MemoryStorage(output, cs = True)
                    storage.set_overwrite(True)
                    adjointer.record_variable(fwd_var, storage)
                if str(fwd_var) in disk_checkpoints:
                    storage = libadjoint.MemoryStorage(output)
                    adjointer.record_variable(fwd_var, storage)
                    storage = libadjoint.DiskStorage(output, cs = True)
                    storage.set_overwrite(True)
                    adjointer.record_variable(fwd_var, storage)
                if not str(fwd_var) in mem_checkpoints and not str(fwd_var) in disk_checkpoints:
                    storage = libadjoint.MemoryStorage(output)
                    storage.set_overwrite(True)
                    adjointer.record_variable(fwd_var, storage)

            # No checkpointing, so we record everything
            else:
                storage = libadjoint.MemoryStorage(output)
                storage.set_overwrite(True)
                adjointer.record_variable(fwd_var, storage)

            if i == adjointer.timestep_end_equation(fwd_var.timestep):
                func_value += adjointer.evaluate_functional(self.functional, fwd_var.timestep)
                if adjointer.get_checkpoint_strategy() != None:
                    adjointer.forget_forward_equation(i)

        self.current_func_value = func_value
        if self.eval_cb:
            self.eval_cb(self.scale * func_value, delist(value,
                list_type=self.controls))

        if self.cache:
            # Add result to cache
            info_red("Got a functional cache miss")
            self._cache["functional_cache"][hash] = self.scale*func_value

        return self.scale*func_value

    def derivative(self, forget=True, project=False):
        ''' Evaluates the derivative of the reduced functional for the most
        recently evaluated control value. '''

        if self.cache is not None:
            hash = value_hash([x.data() for x in self.controls])
            fnspaces = [p.data().function_space() if isinstance(p.data(),
                Function) else None for p in self.controls]

            if hash in self._cache["derivative_cache"]:
                info_green("Got a derivative cache hit.")
                return cache_load(self._cache["derivative_cache"][hash], fnspaces)

        dfunc_value = drivers.compute_gradient(self.functional, self.controls, forget=forget, project=project)
        dfunc_value = enlist(dfunc_value)

        adjointer.reset_revolve()
        scaled_dfunc_value = []
        for df in list(dfunc_value):
            if hasattr(df, "function_space"):
                scaled_dfunc_value.append(Function(df.function_space(), self.scale * df.vector()))
            else:
                scaled_dfunc_value.append(self.scale * df)

        if self.derivative_cb:
            if self.current_func_value is not None:
              values = [p.data() for p in self.controls]
              self.derivative_cb(self.scale * self.current_func_value,
                      delist(scaled_dfunc_value, list_type=self.controls),
                      delist(values, list_type=self.controls))
            else:
              info_red("Gradient evaluated without functional evaluation, not calling derivative callback function")

        if self.cache is not None:
            info_red("Got a derivative cache miss")
            self._cache["derivative_cache"][hash] = cache_store(scaled_dfunc_value, self.cache)

        return scaled_dfunc_value

    def hessian(self, m_dot, project=False):
        ''' Evaluates the Hessian action in direction m_dot. '''
        assert(len(self.controls) == 1)

        if self.cache is not None:
            hash = value_hash([x.data() for x in self.controls] + [m_dot])
            fnspaces = [p.data().function_space() if isinstance(p.data(),
                Function) else None for p in self.controls]

            if hash in self._cache["hessian_cache"]:
                info_green("Got a Hessian cache hit.")
                return cache_load(self._cache["hessian_cache"][hash], fnspaces)

        if isinstance(m_dot, list):
          assert len(m_dot) == 1
          Hm = self.H(m_dot[0], project=project)
        else:
          Hm = self.H(m_dot, project=project)

        if self.hessian_cb:
            self.hessian_cb(self.scale * self.current_func_value,
                            delist([p.data() for p in self.controls],
                                list_type=self.controls),
                            m_dot,
                            Hm.vector() * self.scale)

        if hasattr(Hm, 'function_space'):
            val = [Function(Hm.function_space(), Hm.vector() * self.scale)]
        else:
            val = [self.scale * Hm]

        if self.cache is not None:
            info_red("Got a Hessian cache miss")
            self._cache["hessian_cache"][hash] = cache_store(val, self.cache)

        return val


    def moola_problem(self, memoize=True):
      '''Returns a moola problem class that can be used with the moola package,
      https://github.com/funsim/moola
      '''
      import moola
      rf = self

      class Functional(moola.Functional):
          latest_eval_hash = None
          latest_eval_val = None
          latest_eval_deriv = None

          def __call__(self, x):
              ''' Evaluates the functional for the given control value. '''

              hashx = hash(x)

<<<<<<< HEAD
              if self.latest_eval_hash != hashx or not memoize:
                  self.latest_eval_hash = hashx
                  self.latest_eval_val = rf(x.data)
                  self.latest_eval_deriv = None
=======
                  if self.latest_eval_hash != hashx:
                      self.latest_eval_hash = hashx
                      self.latest_eval_eval = rf(x.data)
                      self.latest_eval_deriv = None
                      moola.events.increment("Functional evaluation")
                  else:
                      #print  "Using memoised functional evaluation"
                      pass

                  return self.latest_eval_eval

              else:
>>>>>>> e9672c96
                  moola.events.increment("Functional evaluation")
              else:
                  #print  "Using memoised functional evaluation" 
                  pass

              return self.latest_eval_val


          def derivative(self, x):
              ''' Evaluates the gradient for the control values. '''

              self(x)

              if self.latest_eval_deriv is None or not memoize:
                  #print "Using memoised forward solution for gradient evaluation"
                  moola.events.increment("Derivative evaluation")
                  deriv = rf.derivative(forget=False)[0]
                  moola_deriv = moola.DolfinDualVector(deriv, riesz_map=x.riesz_map)

                  self.latest_eval_deriv = moola_deriv

              else:
                  #print "Using memoised gradient"
                  pass

              return self.latest_eval_deriv

          def hessian(self, x):
              ''' Evaluates the gradient for the control values. '''

              self(x)

              def moola_hessian(direction):
                  assert isinstance(direction, moola.DolfinPrimalVector)
                  moola.events.increment("Hessian evaluation")
                  hes = rf.hessian(direction.data)[0]
                  return moola.DolfinDualVector(hes, riesz_map=x.riesz_map)

              return moola_hessian

      functional = Functional()
      problem = moola.Problem(functional)

      return problem

<<<<<<< HEAD
    def tao_problem(self, method="lmvm", tao_args=None):
      '''Returns a TAO problem class that can be used with the TAO package,
      http://www.mcs.anl.gov/research/projects/tao/

      Valid methods: 
        ------ Unconstrained optimisation --------
        nm:    Nelder-Mead method
        lmvm:  Limited memory, variable metric method
        nls:   Newton line-search method
        cg:    Nonlinear conjugate gradient mehtod

        ------ Bound constrained optimisation --------
        ntr:   Newton trust-region method (supports bound constraints)
        bqpib: Interior point Newton algorithm
        blmvm: Limited memory, variable metric method with bound constraints

      '''
      from dolfin import as_backend_type

      # Check that the required packages are installed and that options are valid
      try:
          import petsc4py
          from petsc4py import PETSc
      except:
          raise Exception, "Could not find petsc4py. Please install it."
      try:
          TAO = PETSc.TAO
      except:
          raise Exception, "Your petsc4py version does not support TAO. Please upgrade to petsc4py >= 3.5."

      #if len(self.parameter) > 1:
      #    raise ValueError, "TAO support is currently limited to 1 parameter"

      rf = self
      tmp_ctrl = Function(rf.parameter[0].data())
      tmp_ctrl_vec = as_backend_type(tmp_ctrl.vector()).vec()

      class AppCtx(object):
          ''' Implements the application context for the TAO solver '''

          def objective(self, tao, x):
              ''' Evaluates the functional for the parameter value x. '''

              tmp_ctrl_vec.set(0)
              tmp_ctrl_vec.axpy(1, x)

              return rf(tmp_ctrl)


          def gradient(self, tao, x, G):
              ''' Evaluates the gradient for the parameter choice x. '''

              self.objective(tao, x)
              gradient = rf.derivative(forget=False)[0]
              gradient_vec = as_backend_type(gradient.vector()).vec()

              G.set(0)
              G.axpy(1, gradient_vec)

          def objective_and_gradient(self, tao, x, G):
              ''' Evaluates the gradient for the parameter choice x. '''

              j = self.objective(tao, x)
              self.gradient(tao, x, G)
              return j

          def hessian(self, tao, x, H, HP):
              ''' Evaluates the gradient for the parameter choice x. '''
              print "In hessian user action routine"
              self.objective(tao, x)


      class MatrixFreeHessian():
          def mult(self, mat, X, Y):
              tmp_ctrl_vec.set(0)
              tmp_ctrl_vec.axpy(1, X)
              hes = rf.hessian(tmp_ctrl)[0]
              hes_vec = as_backend_type(hes.vector()).vec()
              Y.set(0)
              Y.axpy(1, hes_vec)


      class TAOProblem(object):
        def __init__(self, tao, x):
          self.tao = tao
          self.x = x


        def solve(self):
          self.tao.solve(self.x)
          sol_vec = self.tao.getSolution()
          tmp_ctrl_vec.set(0)
          tmp_ctrl_vec.axpy(1, sol_vec)
          return tmp_ctrl


        def __del__(self):
          self.tao.destroy()



      # create user application context
      # and configure user parameters
      user = AppCtx()

      # create solution vector
      param_vec = as_backend_type(self.parameter[0].data().vector()).vec()
      # Use value of parameter object as initial guess for the optimisation
      x = param_vec.duplicate()

      # create Hessian matrix
      H = PETSc.Mat().create(PETSc.COMM_SELF)
      N = x.size
      H.createPython([N,N], comm=PETSc.COMM_SELF)
      hessian_context = MatrixFreeHessian()
      hessian_context.name = "mymat"
      H.setPythonContext(hessian_context)
      H.setOption(PETSc.Mat.Option.SYMMETRIC, True)
      H.setUp()

      tao = PETSc.TAO().create(PETSc.COMM_SELF)
      tao.setType(method)
      tao.setFromOptions()

      tao.setObjectiveGradient(user.objective_and_gradient)
      tao.setObjective(user.objective)
      tao.setGradient(user.gradient)
      tao.setHessian(user.hessian, H)
      #app.getKSP().getPC().setFromOptions()
      tao.setInitial(x)

      return TAOProblem(tao, x)

def replace_parameter_value(parameters, values):
    ''' Replaces the parameter value with new values. '''
    for parameter, value in zip(enlist(parameters), enlist(values)):
        if hasattr(parameter, 'var'):
            replace_tape_value(parameter.var, value)
=======
def replace_control_value(controls, values):
    ''' Replaces the control value with new values. '''
    for control, value in zip(enlist(controls), enlist(values)):
        if hasattr(control, 'var'):
            replace_tape_value(control.var, value)
>>>>>>> e9672c96

def replace_tape_value(variable, new_value):
    ''' Replaces the tape value of the given DolfinAdjointVariable with new_value. '''

    # Case 1: The control value and new_value are Functions
    if hasattr(new_value, 'vector'):
        # Functions are copied in da and occur as rhs in the annotation.
        # Hence we need to update the right hand side callbacks for
        # the equation that targets the associated variable.

        # Create a RHS object with the new control values
        init_rhs = adjlinalg.Vector(new_value).duplicate()
        init_rhs.axpy(1.0, adjlinalg.Vector(new_value))
        rhs = adjrhs.RHS(init_rhs)
        # Register the new rhs in the annotation
        class DummyEquation(object):
            pass

        eqn = DummyEquation()
        eqn_nb = variable.equation_nb(adjointer)
        eqn.equation = adjointer.adjointer.equations[eqn_nb]
        rhs.register(eqn)

        # Keep a python reference of the equation in memory
        global_eqn_list[eqn_nb] = eqn

    # Case 2: The control value and new_value are Constants
    elif hasattr(new_value, "value_size"):
        # Constants are not copied in the annotation. That is, changing a constant that occurs
        # in the forward model will also change the forward replay with libadjoint.
        constant = control.data()
        constant.assign(new_value(()))

    else:
        raise NotImplementedError, "Can only replace a dolfin.Functions or dolfin.Constants"

def copy_data(m):
    ''' Returns a deep copy of the given Function/Constant. '''
    if hasattr(m, "vector"):
        return Function(m.function_space())
    elif hasattr(m, "value_size"):
        return Constant(m(()))
    else:
        raise TypeError, 'Unknown control type %s.' % str(type(m))

def value_hash(value):
    if isinstance(value, Constant):
        return str(float(value))
    elif isinstance(value, Function):
        m = hashlib.md5()
        m.update(str(value.vector().norm("l2")) + str(value.vector().norm("l1")) + str(value.vector().norm("linf")))
        return m.hexdigest()
    elif isinstance (value, list):
        return "".join(map(value_hash, value))
    else:
        raise Exception, "Don't know how to take a hash of %s" % value

def cache_load(value, V):
    if isinstance(value, (list, tuple)):
        return [cache_load(value[i], V[i]) for i in range(len(value))]
    elif isinstance(value, float):
        return Constant(value)
    elif isinstance(value, str):
        return Function(V, value)
    return

def cache_store(value, cache):
    if isinstance(value, (list, tuple)):
        return tuple(cache_store(x, cache) for x in value)
    elif isinstance(value, Constant):
        return float(value)
    elif isinstance(value, Function):
        hash = value_hash(value)
        filename = "%s_dir/%s.xml.gz" % (cache, hash)
        File(filename) << value
        return filename
    else:
        raise Exception, "Don't know how to store %s" % value
    return<|MERGE_RESOLUTION|>--- conflicted
+++ resolved
@@ -18,15 +18,7 @@
     compute functional derivatives with respect to the controls using the
     adjoint method. '''
 
-<<<<<<< HEAD
-    def __init__(self, functional, parameter, scale=1.0, eval_cb=None, derivative_cb=None, replay_cb=None, hessian_cb=None, cache=None):
-        ''' Creates a reduced functional object that maps parameter values to functional values. '''
-
-        # Check the types of the inputs 
-        self.__check_input_types(functional, parameter, scale, cache)
-=======
     def __init__(self, functional, controls, scale=1.0, eval_cb=None, derivative_cb=None, replay_cb=None, hessian_cb=None, cache=None):
->>>>>>> e9672c96
 
         #: The objective functional.
         self.functional = functional
@@ -280,20 +272,15 @@
 
       class Functional(moola.Functional):
           latest_eval_hash = None
-          latest_eval_val = None
+          latest_eval_eval = None
           latest_eval_deriv = None
 
           def __call__(self, x):
               ''' Evaluates the functional for the given control value. '''
 
-              hashx = hash(x)
-
-<<<<<<< HEAD
-              if self.latest_eval_hash != hashx or not memoize:
-                  self.latest_eval_hash = hashx
-                  self.latest_eval_val = rf(x.data)
-                  self.latest_eval_deriv = None
-=======
+              if memoize:
+                  hashx = hash(x)
+
                   if self.latest_eval_hash != hashx:
                       self.latest_eval_hash = hashx
                       self.latest_eval_eval = rf(x.data)
@@ -306,33 +293,31 @@
                   return self.latest_eval_eval
 
               else:
->>>>>>> e9672c96
                   moola.events.increment("Functional evaluation")
-              else:
-                  #print  "Using memoised functional evaluation" 
-                  pass
-
-              return self.latest_eval_val
+                  return rf(x.data)
 
 
           def derivative(self, x):
               ''' Evaluates the gradient for the control values. '''
 
-              self(x)
-
-              if self.latest_eval_deriv is None or not memoize:
-                  #print "Using memoised forward solution for gradient evaluation"
+              if memoize:
+
+                  self(x)
+
+                  if self.latest_eval_deriv is None:
+                      #print "Using memoised forward solution for gradient evaluation"
+                      moola.events.increment("Derivative evaluation")
+                      self.latest_eval_deriv = moola.DolfinDualVector(rf.derivative(forget=False)[0])
+
+                  else:
+                      #print "Using memoised gradient"
+                      pass
+
+                  return self.latest_eval_deriv
+
+              else:
                   moola.events.increment("Derivative evaluation")
-                  deriv = rf.derivative(forget=False)[0]
-                  moola_deriv = moola.DolfinDualVector(deriv, riesz_map=x.riesz_map)
-
-                  self.latest_eval_deriv = moola_deriv
-
-              else:
-                  #print "Using memoised gradient"
-                  pass
-
-              return self.latest_eval_deriv
+                  return moola.DolfinDualVector(rf.derivative(forget=False)[0])
 
           def hessian(self, x):
               ''' Evaluates the gradient for the control values. '''
@@ -343,7 +328,7 @@
                   assert isinstance(direction, moola.DolfinPrimalVector)
                   moola.events.increment("Hessian evaluation")
                   hes = rf.hessian(direction.data)[0]
-                  return moola.DolfinDualVector(hes, riesz_map=x.riesz_map)
+                  return moola.DolfinDualVector(hes)
 
               return moola_hessian
 
@@ -352,152 +337,11 @@
 
       return problem
 
-<<<<<<< HEAD
-    def tao_problem(self, method="lmvm", tao_args=None):
-      '''Returns a TAO problem class that can be used with the TAO package,
-      http://www.mcs.anl.gov/research/projects/tao/
-
-      Valid methods: 
-        ------ Unconstrained optimisation --------
-        nm:    Nelder-Mead method
-        lmvm:  Limited memory, variable metric method
-        nls:   Newton line-search method
-        cg:    Nonlinear conjugate gradient mehtod
-
-        ------ Bound constrained optimisation --------
-        ntr:   Newton trust-region method (supports bound constraints)
-        bqpib: Interior point Newton algorithm
-        blmvm: Limited memory, variable metric method with bound constraints
-
-      '''
-      from dolfin import as_backend_type
-
-      # Check that the required packages are installed and that options are valid
-      try:
-          import petsc4py
-          from petsc4py import PETSc
-      except:
-          raise Exception, "Could not find petsc4py. Please install it."
-      try:
-          TAO = PETSc.TAO
-      except:
-          raise Exception, "Your petsc4py version does not support TAO. Please upgrade to petsc4py >= 3.5."
-
-      #if len(self.parameter) > 1:
-      #    raise ValueError, "TAO support is currently limited to 1 parameter"
-
-      rf = self
-      tmp_ctrl = Function(rf.parameter[0].data())
-      tmp_ctrl_vec = as_backend_type(tmp_ctrl.vector()).vec()
-
-      class AppCtx(object):
-          ''' Implements the application context for the TAO solver '''
-
-          def objective(self, tao, x):
-              ''' Evaluates the functional for the parameter value x. '''
-
-              tmp_ctrl_vec.set(0)
-              tmp_ctrl_vec.axpy(1, x)
-
-              return rf(tmp_ctrl)
-
-
-          def gradient(self, tao, x, G):
-              ''' Evaluates the gradient for the parameter choice x. '''
-
-              self.objective(tao, x)
-              gradient = rf.derivative(forget=False)[0]
-              gradient_vec = as_backend_type(gradient.vector()).vec()
-
-              G.set(0)
-              G.axpy(1, gradient_vec)
-
-          def objective_and_gradient(self, tao, x, G):
-              ''' Evaluates the gradient for the parameter choice x. '''
-
-              j = self.objective(tao, x)
-              self.gradient(tao, x, G)
-              return j
-
-          def hessian(self, tao, x, H, HP):
-              ''' Evaluates the gradient for the parameter choice x. '''
-              print "In hessian user action routine"
-              self.objective(tao, x)
-
-
-      class MatrixFreeHessian():
-          def mult(self, mat, X, Y):
-              tmp_ctrl_vec.set(0)
-              tmp_ctrl_vec.axpy(1, X)
-              hes = rf.hessian(tmp_ctrl)[0]
-              hes_vec = as_backend_type(hes.vector()).vec()
-              Y.set(0)
-              Y.axpy(1, hes_vec)
-
-
-      class TAOProblem(object):
-        def __init__(self, tao, x):
-          self.tao = tao
-          self.x = x
-
-
-        def solve(self):
-          self.tao.solve(self.x)
-          sol_vec = self.tao.getSolution()
-          tmp_ctrl_vec.set(0)
-          tmp_ctrl_vec.axpy(1, sol_vec)
-          return tmp_ctrl
-
-
-        def __del__(self):
-          self.tao.destroy()
-
-
-
-      # create user application context
-      # and configure user parameters
-      user = AppCtx()
-
-      # create solution vector
-      param_vec = as_backend_type(self.parameter[0].data().vector()).vec()
-      # Use value of parameter object as initial guess for the optimisation
-      x = param_vec.duplicate()
-
-      # create Hessian matrix
-      H = PETSc.Mat().create(PETSc.COMM_SELF)
-      N = x.size
-      H.createPython([N,N], comm=PETSc.COMM_SELF)
-      hessian_context = MatrixFreeHessian()
-      hessian_context.name = "mymat"
-      H.setPythonContext(hessian_context)
-      H.setOption(PETSc.Mat.Option.SYMMETRIC, True)
-      H.setUp()
-
-      tao = PETSc.TAO().create(PETSc.COMM_SELF)
-      tao.setType(method)
-      tao.setFromOptions()
-
-      tao.setObjectiveGradient(user.objective_and_gradient)
-      tao.setObjective(user.objective)
-      tao.setGradient(user.gradient)
-      tao.setHessian(user.hessian, H)
-      #app.getKSP().getPC().setFromOptions()
-      tao.setInitial(x)
-
-      return TAOProblem(tao, x)
-
-def replace_parameter_value(parameters, values):
-    ''' Replaces the parameter value with new values. '''
-    for parameter, value in zip(enlist(parameters), enlist(values)):
-        if hasattr(parameter, 'var'):
-            replace_tape_value(parameter.var, value)
-=======
 def replace_control_value(controls, values):
     ''' Replaces the control value with new values. '''
     for control, value in zip(enlist(controls), enlist(values)):
         if hasattr(control, 'var'):
             replace_tape_value(control.var, value)
->>>>>>> e9672c96
 
 def replace_tape_value(variable, new_value):
     ''' Replaces the tape value of the given DolfinAdjointVariable with new_value. '''
