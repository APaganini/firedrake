"""This module offers a standard interface for control constraints,
that can be used with different optimisation algorithms."""

import numpy
import backend
if backend.__name__  == "dolfin":
    from backend import cpp

class Constraint(object):
    def function(self, m):
        """
        Evaluate c(m), where c(m) == 0 for equality constraints and c(m) >= 0 for inequality constraints.

        c(m) must return a numpy array or a dolfin Function or Constant.
        """

        raise NotImplementedError, "Constraint.function must be supplied"

    def jacobian(self, m):
        """Returns the full Jacobian matrix as a list of vector-like objects representing the gradient of the constraint function with respect to the parameter m.

           The objects returned must be of the same type as m's data."""

        raise NotImplementedError, "Constraint.jacobian not implemented"

    def jacobian_action(self, m, dm, result):
        """Computes the Jacobian action of c(m) in direction dm and stores the result in result. """

        raise NotImplementedError, "Constraint.jacobian_action is not implemented"

    def jacobian_adjoint_action(self, m, dp, result):
        """Computes the Jacobian adjoint action of c(m) in direction dp and stores the result in result. """

        raise NotImplementedError, "Constraint.jacobian_adjoint_action is not implemented"

    def hessian_action(self, m, dm, dp, result):
        """Computes the Hessian action of c(m) in direction dm and dp and stores the result in result. """

        raise NotImplementedError, "Constraint.hessian_action is not implemented"

    def output_workspace(self):
        """Return an object like the output of c(m) for calculations."""

        raise NotImplementedError, "Constraint.output_workspace must be supplied"

    def _get_constraint_dim(self):
        """Returns the number of constraint components."""
        workspace = self.output_workspace()

        if isinstance(workspace, numpy.ndarray) or isinstance(workspace, list):
            return len(workspace)

        if isinstance(workspace, backend.Constant):
            return workspace.value_size()

        if isinstance(workspace, cpp.Function):
            return workspace.function_space().dim()

class EqualityConstraint(Constraint):
    """This class represents equality constraints of the form

    c_i(m) == 0

    for 0 <= i < n, where m is the parameter.
    """

class InequalityConstraint(Constraint):
    """This class represents constraints of the form

    c_i(m) >= 0

    for 0 <= i < n, where m is the parameter.
    """

numpify = lambda x: numpy.array(x) if isinstance(x, list) else x

class MergedConstraints(Constraint):
    def __init__(self, constraints):
        self.constraints = constraints

    def function(self, m):
        return [numpify(c.function(m)) for c in self.constraints]

    def jacobian(self, m):
        return [c.jacobian(m) for c in self.constraints]

    def jacobian_action(self, m, dm, result):
        [c.jacobian_action(m, dm, result[i]) for (i, c) in enumerate(self.constraints)]

    def jacobian_adjoint_action(self, m, dp, result):

        result.vector().zero()
<<<<<<< HEAD
        #tmp = result.__class__(result)
        tmp = result.copy(deepcopy=True)
=======
        tmp = result.__class__.copy(result, deepcopy=True)
>>>>>>> bf5d4b4b

        for (i, c) in enumerate(self.constraints):
            c.jacobian_adjoint_action(m, dp[i], tmp)
            result.vector().axpy(1, tmp.vector())

    def hessian_action(self, m, dm, dp, result):

        result.vector().zero()
<<<<<<< HEAD
        #tmp = result.__class__(result)
        tmp = result.copy(deepcopy=True)
=======
        tmp = result.__class__.copy(result, deepcopy=True)
>>>>>>> bf5d4b4b

        for (i, c) in enumerate(self.constraints):
            c.hessian_action(m, dm, dp[i], tmp)
            result.vector().axpy(1, tmp.vector())

    def __iter__(self):
        return iter(self.constraints)

    def output_workspace(self):
        return [numpify(c.output_workspace()) for c in self.constraints]

    def equality_constraints(self):
        ''' Filters out the equality constraints '''
        constraints = [c for c in self.constraints if isinstance(c, EqualityConstraint)]
        return MergedConstraints(constraints)

    def inequality_constraints(self):
        ''' Filters out the inequality constraints '''
        constraints = [c for c in self.constraints if isinstance(c, InequalityConstraint)]
        return MergedConstraints(constraints)

    def _get_constraint_dim(self):
        ''' Returns the number of constraint components '''
        return sum([c._get_constraint_dim() for c in self.constraints])

def canonicalise(constraints):
    if constraints is None:
        return None

    if isinstance(constraints, MergedConstraints):
        return constraints

    if not isinstance(constraints, list):
        return MergedConstraints([constraints])

    else:
        return MergedConstraints(constraints)<|MERGE_RESOLUTION|>--- conflicted
+++ resolved
@@ -90,12 +90,7 @@
     def jacobian_adjoint_action(self, m, dp, result):
 
         result.vector().zero()
-<<<<<<< HEAD
-        #tmp = result.__class__(result)
-        tmp = result.copy(deepcopy=True)
-=======
         tmp = result.__class__.copy(result, deepcopy=True)
->>>>>>> bf5d4b4b
 
         for (i, c) in enumerate(self.constraints):
             c.jacobian_adjoint_action(m, dp[i], tmp)
@@ -104,12 +99,7 @@
     def hessian_action(self, m, dm, dp, result):
 
         result.vector().zero()
-<<<<<<< HEAD
-        #tmp = result.__class__(result)
-        tmp = result.copy(deepcopy=True)
-=======
         tmp = result.__class__.copy(result, deepcopy=True)
->>>>>>> bf5d4b4b
 
         for (i, c) in enumerate(self.constraints):
             c.hessian_action(m, dm, dp[i], tmp)
