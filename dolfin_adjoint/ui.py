import backend
from assembly import assemble, assemble_system

# Functional
from functional import Functional

# Controls
from controls import Control
from controls import FunctionControl
from controls import ConstantControl
from controls import ConstantControls

from solving import solve, adj_checkpointing, annotate, record
from adjglobals import adj_start_timestep, adj_inc_timestep, adjointer, adj_check_checkpoints, adj_html, adj_reset
from gst import compute_gst, compute_propagator_matrix, perturbed_replay
from utils import convergence_order, DolfinAdjointVariable
from utils import test_initial_condition_adjoint, test_initial_condition_adjoint_cdiff, test_initial_condition_tlm, test_scalar_parameter_adjoint, test_scalar_parameters_adjoint, taylor_test
from utils import taylor_test_expression
from drivers import replay_dolfin, compute_adjoint, compute_tlm, compute_gradient, hessian, compute_gradient_tlm

from variational_solver import NonlinearVariationalSolver, NonlinearVariationalProblem, LinearVariationalSolver, LinearVariationalProblem
from projection import project
from function import Function
from interpolation import interpolate
from constant import Constant
from timeforms import dt, TimeMeasure, START_TIME, FINISH_TIME

# Expose PDE-constrained optimization utilities
from optimization.optimization_problem import *
from optimization.optimization_solver import *
from optimization.moola_problem import *
from optimization.ipopt_solver import *
from optimization.optizelle_solver import *
from optimization.tao_solver import TAOSolver
from optimization.riesz_maps import *

if backend.__name__ == "dolfin":
<<<<<<< HEAD
  from newton_solver import NewtonSolver
  from krylov_solver import KrylovSolver
  from linear_solver import LinearSolver
  from lusolver import LUSolver
  from nodal_functional import NodalFunctional
  from reduced_functional import ReducedFunctional, replace_control_value, replace_tape_value
  from reduced_functional_numpy import ReducedFunctionalNumPy, ReducedFunctionalNumpy
  from optimization.optimization import minimize, maximize, print_optimization_methods, minimise, maximise
  from optimization.multistage_optimization import minimize_multistage
  from optimization.constraints import InequalityConstraint, EqualityConstraint
  from pointintegralsolver import *
  if hasattr(backend, 'FunctionAssigner'):
    from functionassigner import FunctionAssigner
=======
    from newton_solver import NewtonSolver
    from krylov_solver import KrylovSolver
    from petsc_krylov_solver import PETScKrylovSolver
    from linear_solver import LinearSolver
    from lusolver import LUSolver
    from localsolver import LocalSolver
    from reduced_functional import ReducedFunctional
    from reduced_functional_numpy import ReducedFunctionalNumPy, ReducedFunctionalNumpy
    from optimization.optimization import minimize, maximize, print_optimization_methods, minimise, maximise
    from optimization.multistage_optimization import minimize_multistage
    from optimization.constraints import InequalityConstraint, EqualityConstraint
    from pointintegralsolver import *
    if hasattr(backend, 'FunctionAssigner'):
        from functionassigner import FunctionAssigner
>>>>>>> 88e5ddd8
<|MERGE_RESOLUTION|>--- conflicted
+++ resolved
@@ -35,27 +35,13 @@
 from optimization.riesz_maps import *
 
 if backend.__name__ == "dolfin":
-<<<<<<< HEAD
-  from newton_solver import NewtonSolver
-  from krylov_solver import KrylovSolver
-  from linear_solver import LinearSolver
-  from lusolver import LUSolver
-  from nodal_functional import NodalFunctional
-  from reduced_functional import ReducedFunctional, replace_control_value, replace_tape_value
-  from reduced_functional_numpy import ReducedFunctionalNumPy, ReducedFunctionalNumpy
-  from optimization.optimization import minimize, maximize, print_optimization_methods, minimise, maximise
-  from optimization.multistage_optimization import minimize_multistage
-  from optimization.constraints import InequalityConstraint, EqualityConstraint
-  from pointintegralsolver import *
-  if hasattr(backend, 'FunctionAssigner'):
-    from functionassigner import FunctionAssigner
-=======
     from newton_solver import NewtonSolver
     from krylov_solver import KrylovSolver
     from petsc_krylov_solver import PETScKrylovSolver
     from linear_solver import LinearSolver
     from lusolver import LUSolver
     from localsolver import LocalSolver
+    from pointwise_functional import PointwiseFunctional
     from reduced_functional import ReducedFunctional
     from reduced_functional_numpy import ReducedFunctionalNumPy, ReducedFunctionalNumpy
     from optimization.optimization import minimize, maximize, print_optimization_methods, minimise, maximise
@@ -63,5 +49,4 @@
     from optimization.constraints import InequalityConstraint, EqualityConstraint
     from pointintegralsolver import *
     if hasattr(backend, 'FunctionAssigner'):
-        from functionassigner import FunctionAssigner
->>>>>>> 88e5ddd8
+        from functionassigner import FunctionAssigner