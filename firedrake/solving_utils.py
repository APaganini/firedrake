import numpy

from firedrake import function, dmhooks
from firedrake.exceptions import ConvergenceError
from firedrake.petsc import PETSc
from firedrake.formmanipulation import ExtractSubBlock
<<<<<<< HEAD
=======
from firedrake.logging import warning

from firedrake.utils import cached_property

def flatten_parameters(parameters, sep="_"):
    """Flatten a nested parameters dict, joining keys with sep.

    :arg parameters: a dict to flatten.
    :arg sep: separator of keys.

    Used to flatten parameter dictionaries with nested structure to a
    flat dict suitable to pass to PETSc.  For example:

    .. code-block:: python

       flatten_parameters({"a": {"b": {"c": 4}, "d": 2}, "e": 1}, sep="_")
       => {"a_b_c": 4, "a_d": 2, "e": 1}

    If a "prefix" key already ends with the provided separator, then
    it is not used to concatenate the keys.  Hence:

    .. code-block:: python

       flatten_parameters({"a_": {"b": {"c": 4}, "d": 2}, "e": 1}, sep="_")
       => {"a_b_c": 4, "a_d": 2, "e": 1}
       # rather than
       => {"a__b_c": 4, "a__d": 2, "e": 1}
    """
    new = type(parameters)()

    if not len(parameters):
        return new

    def flatten(parameters, *prefixes):
        """Iterate over nested dicts, yielding (*keys, value) pairs."""
        sentinel = object()
        try:
            option = sentinel
            for option, value in parameters.items():
                # Recurse into values to flatten any dicts.
                for pair in flatten(value, option, *prefixes):
                    yield pair
            # Make sure zero-length dicts come back.
            if option is sentinel:
                yield (prefixes, parameters)
        except AttributeError:
            # Non dict values are just returned.
            yield (prefixes, parameters)

    def munge(keys):
        """Ensure that each intermediate key in keys ends in sep.

        Also, reverse the list."""
        for key in reversed(keys[1:]):
            if len(key) and not key.endswith(sep):
                yield key + sep
            else:
                yield key
        else:
            yield keys[0]

    for keys, value in flatten(parameters):
        option = "".join(map(str, munge(keys)))
        if option in new:
            warning("Ignoring duplicate option: %s (existing value %s, new value %s)",
                    option, new[option], value)
        new[option] = value
    return new


class ParametersMixin(object):

    # What appeared on the commandline, we should never clear these.
    # They will override options passed in as a dict if an
    # options_prefix was supplied.
    commandline_options = frozenset(PETSc.Options().getAll())

    options_object = PETSc.Options()

    count = itertools.count()

    """Mixin class that helps with managing setting petsc options on solvers.

    :arg parameters: The dictionary of parameters to use.
    :arg options_prefix: The prefix to look up items in the global
        options database (may be ``None``, in which case only entries
        from ``parameters`` will be considered.  If no trailing
        underscore is provided, one is appended.  Hence ``foo_`` and
        ``foo`` are treated equivalently.  As an exception, if the
        prefix is the empty string, no underscore is appended.

    To use this, you must call its constructor to with the parameters
    you want in the options database.

    You then call :meth:`set_from_options`, passing the PETSc object
    you'd like to call ``setFromOptions`` on.  Note that this will
    actually only call ``setFromOptions`` the first time (so really
    this parameters object is a once-per-PETSc-object thing).

    So that the runtime monitors which look in the options database
    actually see options, you need to ensure that the options database
    is populated at the time of a ``SNESSolve`` or ``KSPSolve`` call.
    Do that using the :meth:`inserted_options` context manager.

    .. code-block:: python

       with self.inserted_options():
           self.snes.solve(...)

    This ensures that the options database has the relevant entries
    for the duration of the ``with`` block, before removing them
    afterwards.  This is a much more robust way of dealing with the
    fixed-size options database than trying to clear it out using
    destructors.
    """
    def __init__(self, parameters, options_prefix):
        if parameters is None:
            parameters = {}
        else:
            # Convert nested dicts
            parameters = flatten_parameters(parameters)
        if options_prefix is None:
            self.options_prefix = "firedrake_%d_" % next(self.count)
            self.parameters = parameters
            self.to_delete = set(parameters)
        else:
            if len(options_prefix) and not options_prefix.endswith("_"):
                options_prefix += "_"
            self.options_prefix = options_prefix
            # Remove those options from the dict that were passed on
            # the commandline.
            self.parameters = {k: v for k, v in parameters.items()
                               if options_prefix + k not in self.commandline_options}
            self.to_delete = set(self.parameters)
            # Now update parameters from options, so that they're
            # available to solver setup (for, e.g., matrix-free).
            # Can't ask for the prefixed guy in the options object,
            # since that does not DTRT for flag options.
            for k, v in self.options_object.getAll().items():
                if k.startswith(self.options_prefix):
                    self.parameters[k[len(self.options_prefix):]] = v
        self._setfromoptions = False
        super(ParametersMixin, self).__init__()

    def set_default_parameter(self, key, val):
        """Set a default parameter value.

        :arg key: The parameter name
        :arg val: The parameter value.

        Ensures that the right thing happens cleaning up the options
        database.
        """
        k = self.options_prefix + key
        if k not in self.options_object and key not in self.parameters:
            self.parameters[key] = val
            self.to_delete.add(key)

    def set_from_options(self, petsc_obj):
        """Set up petsc_obj from the options database.

        :arg petsc_obj: The PETSc object to call setFromOptions on.

        Matt says: "Only ever call setFromOptions once".  This
        function ensures we do so.
        """
        if not self._setfromoptions:
            with self.inserted_options():
                petsc_obj.setOptionsPrefix(self.options_prefix)
                # Call setfromoptions inserting appropriate options into
                # the options database.
                petsc_obj.setFromOptions()
                self._setfromoptions = True

    @contextmanager
    def inserted_options(self):
        """Context manager inside which the petsc options database
    contains the parameters from this object."""
        try:
            for k, v in self.parameters.items():
                key = self.options_prefix + k
                if type(v) is bool:
                    if v:
                        self.options_object[key] = None
                else:
                    self.options_object[key] = v
            yield
        finally:
            for k in self.to_delete:
                del self.options_object[self.options_prefix + k]
>>>>>>> ac4e8e70


def _make_reasons(reasons):
    return dict([(getattr(reasons, r), r)
                 for r in dir(reasons) if not r.startswith('_')])


KSPReasons = _make_reasons(PETSc.KSP.ConvergedReason())


SNESReasons = _make_reasons(PETSc.SNES.ConvergedReason())


def check_snes_convergence(snes):
    r = snes.getConvergedReason()
    try:
        reason = SNESReasons[r]
        inner = False
    except KeyError:
        r = snes.getKSP().getConvergedReason()
        try:
            inner = True
            reason = KSPReasons[r]
        except KeyError:
            reason = "unknown reason (petsc4py enum incomplete?), try with -snes_converged_reason and -ksp_converged_reason"
    if r < 0:
        if inner:
            msg = "Inner linear solve failed to converge after %d iterations with reason: %s" % \
                  (snes.getKSP().getIterationNumber(), reason)
        else:
            msg = reason
        raise ConvergenceError("""Nonlinear solve failed to converge after %d nonlinear iterations.
Reason:
   %s""" % (snes.getIterationNumber(), msg))


class _SNESContext(object):
    """
    Context holding information for SNES callbacks.

    :arg problem: a :class:`NonlinearVariationalProblem`.
    :arg mat_type: Indicates whether the Jacobian is assembled
        monolithically ('aij'), as a block sparse matrix ('nest') or
        matrix-free (as :class:`~.ImplicitMatrix`\es, 'matfree').
    :arg pmat_type: Indicates whether the preconditioner (if present) is assembled
        monolithically ('aij'), as a block sparse matrix ('nest') or
        matrix-free (as :class:`~.ImplicitMatrix`\es, 'matfree').
    :arg appctx: Any extra information used in the assembler.  For the
        matrix-free case this will contain the Newton state in
        ``"state"``.
    :arg pre_jacobian_callback: User-defined function called immediately
        before Jacobian assembly
    :arg pre_function_callback: User-defined function called immediately
        before residual assembly
    :arg options_prefix: The options prefix of the SNES.

    The idea here is that the SNES holds a shell DM which contains
    this object as "user context".  When the SNES calls back to the
    user form_function code, we pull the DM out of the SNES and then
    get the context (which is one of these objects) to find the
    Firedrake level information.
    """
    
    def __init__(self, problem, mat_type, pmat_type, appctx=None,
                 pre_jacobian_callback=None, pre_function_callback=None,
                 options_prefix=None):
        from firedrake.assemble import allocate_matrix, create_assembly_callable
        self.allocate_matrix = allocate_matrix
        self.create_assembly_callable = create_assembly_callable
        if pmat_type is None:
            pmat_type = mat_type
        self.mat_type = mat_type
        self.pmat_type = pmat_type
        self.options_prefix = options_prefix

        matfree = mat_type == 'matfree'
        pmatfree = pmat_type == 'matfree'

        self._problem = problem
        self._pre_jacobian_callback = pre_jacobian_callback
        self._pre_function_callback = pre_function_callback

        fcp = problem.form_compiler_parameters
        # Function to hold current guess
        self._x = problem.u

        if appctx is None:
            appctx = {}

        if matfree or pmatfree:
            # A split context will already get the full state.
            # TODO, a better way of doing this.
            # Now we don't have a temporary state inside the snes
            # context we could just require the user to pass in the
            # full state on the outside.
            appctx.setdefault("state", self._x)

        self.appctx = appctx
        self.matfree = matfree
        self.pmatfree = pmatfree
        self.F = problem.F
        self.J = problem.J

        if mat_type != pmat_type or problem.Jp is not None:
            # Need separate pmat if either Jp is different or we want
            # a different pmat type to the mat type.
            if problem.Jp is None:
                self.Jp = self.J
            else:
                self.Jp = problem.Jp
                
        else:
            # pmat_type == mat_type and Jp is None
            self.Jp = None

        self._jacobian_assembled = False
        self._splits = {}
        self._coarse = None
        self._fine = None

    def set_function(self, snes):
        """Set the residual evaluation function"""
        with self._F.dat.vec_wo as v:
            snes.setFunction(self.form_function, v)

    def set_jacobian(self, snes):
        snes.setJacobian(self.form_jacobian, J=self._jac.petscmat,
                         P=self._pjac.petscmat)

    def set_nullspace(self, nullspace, ises=None, transpose=False, near=False):
        if nullspace is None:
            return
        nullspace._apply(self._jac, transpose=transpose, near=near)
        if self.Jp is not None:
            nullspace._apply(self._pjac, transpose=transpose, near=near)
        if ises is not None:
            nullspace._apply(ises, transpose=transpose, near=near)

    def split(self, fields):
        from ufl import as_vector, replace
        from firedrake import NonlinearVariationalProblem as NLVP, FunctionSpace
        splits = self._splits.get(tuple(fields))
        if splits is not None:
            return splits

        splits = []
        problem = self._problem
        splitter = ExtractSubBlock()
        for field in fields:
            try:
                if len(field) > 1:
                    raise NotImplementedError("Can't split into subblock")
            except TypeError:
                # Just a single field, we can handle that
                pass
            F = splitter.split(problem.F, argument_indices=(field, ))
            J = splitter.split(problem.J, argument_indices=(field, field))
            us = problem.u.split()
            subu = us[field]
            vec = []
            for i, u in enumerate(us):
                for idx in numpy.ndindex(u.ufl_shape):
                    vec.append(u[idx])
            u = as_vector(vec)
            F = replace(F, {problem.u: u})
            J = replace(J, {problem.u: u})
            if problem.Jp is not None:
                Jp = splitter.split(problem.Jp, argument_indices=(field, field))
                Jp = replace(Jp, {problem.u: u})
            else:
                Jp = None
            bcs = []
            for bc in problem.bcs:
                if bc.function_space().index == field:
                    V = FunctionSpace(subu.ufl_domain(), subu.ufl_element())
                    bcs.append(type(bc)(V,
                                        bc.function_arg,
                                        bc.sub_domain,
                                        method=bc.method))
            new_problem = NLVP(F, subu, bcs=bcs, J=J, Jp=None,
                               form_compiler_parameters=problem.form_compiler_parameters)
            new_problem._constant_jacobian = problem._constant_jacobian
            splits.append(type(self)(new_problem, mat_type=self.mat_type, pmat_type=self.pmat_type,
                                     appctx=self.appctx))
        return self._splits.setdefault(tuple(fields), splits)

    @staticmethod
    def form_function(snes, X, F):
        """Form the residual for this problem

        :arg snes: a PETSc SNES object
        :arg X: the current guess (a Vec)
        :arg F: the residual at X (a Vec)
        """
        dm = snes.getDM()
        ctx = dmhooks.get_appctx(dm)
        problem = ctx._problem
        # X may not be the same vector as the vec behind self._x, so
        # copy guess in from X.
        with ctx._x.dat.vec_wo as v:
            X.copy(v)

        if ctx._pre_function_callback is not None:
            ctx._pre_function_callback(X)

        ctx._assemble_residual()

        # no mat_type -- it's a vector!
        for bc in problem.bcs:
            bc.zero(ctx._F)

        # F may not be the same vector as self._F, so copy
        # residual out to F.
        with ctx._F.dat.vec_ro as v:
            v.copy(F)

    @staticmethod
    def form_jacobian(snes, X, J, P):
        """Form the Jacobian for this problem

        :arg snes: a PETSc SNES object
        :arg X: the current guess (a Vec)
        :arg J: the Jacobian (a Mat)
        :arg P: the preconditioner matrix (a Mat)
        """
        dm = snes.getDM()
        ctx = dmhooks.get_appctx(dm)
        problem = ctx._problem

        assert J.handle == ctx._jac.petscmat.handle
        if problem._constant_jacobian and ctx._jacobian_assembled:
            # Don't need to do any work with a constant jacobian
            # that's already assembled
            return
        ctx._jacobian_assembled = True

        # X may not be the same vector as the vec behind self._x, so
        # copy guess in from X.
        with ctx._x.dat.vec_wo as v:
            X.copy(v)

        if ctx._pre_jacobian_callback is not None:
            ctx._pre_jacobian_callback(X)

        ctx._assemble_jac()
        ctx._jac.force_evaluation()
        if ctx.Jp is not None:
            assert P.handle == ctx._pjac.petscmat.handle
            ctx._assemble_pjac()
            ctx._pjac.force_evaluation()

    @staticmethod
    def compute_operators(ksp, J, P):
        """Form the Jacobian for this problem

        :arg ksp: a PETSc KSP object
        :arg J: the Jacobian (a Mat)
        :arg P: the preconditioner matrix (a Mat)
        """
        from firedrake import inject
        dm = ksp.getDM()
        ctx = dmhooks.get_appctx(dm)
        problem = ctx._problem

        assert J.handle == ctx._jac.petscmat.handle
        if problem._constant_jacobian and ctx._jacobian_assembled:
            # Don't need to do any work with a constant jacobian
            # that's already assembled
            return
        ctx._jacobian_assembled = True

        fine = ctx._fine
        if fine is not None:
            inject(fine._x, ctx._x)
            for bc in ctx._problem.bcs:
                bc.apply(ctx._x)

        ctx._assemble_jac()
        ctx._jac.force_evaluation()
        if ctx.Jp is not None:
            assert P.handle == ctx._pjac.petscmat.handle
            ctx._assemble_pjac()
            ctx._pjac.force_evaluation()
    
    @cached_property
    def _jac(self):
        return self.allocate_matrix(self.J, bcs=self._problem.bcs,
                                    form_compiler_parameters=self._problem.form_compiler_parameters,
                                    mat_type=self.mat_type,
                                    appctx=self.appctx,
                                    options_prefix=self.options_prefix)
    
    @cached_property
    def _assemble_jac(self):
        return self.create_assembly_callable(self.J,
                                                    tensor=self._jac,
                                                    bcs=self._problem.bcs,
                                                    form_compiler_parameters=self._problem.form_compiler_parameters,
                                                    mat_type=self.mat_type)
    
    @cached_property
    def is_mixed(self):
        return self._jac.block_shape != (1, 1)
    
    @cached_property
    def _pjac(self):
        if self.mat_type != self.pmat_type or self._problem.Jp is not None:
            return self.allocate_matrix(self.Jp, bcs=self._problem.bcs,
                                         form_compiler_parameters=self._problem.form_compiler_parameters,
                                         mat_type=self.pmat_type,
                                         appctx=self.appctx,
                                         options_prefix=self.options_prefix)
        else:
            return self._jac
    
    @cached_property
    def _assemble_pjac(self):
        if self.mat_type != self.pmat_type or self._problem.Jp is not None:
            return self.create_assembly_callable(self.Jp,
                                                      tensor=self._pjac,
                                                      bcs=self._problem.bcs,
                                                      form_compiler_parameters=self._problem.form_compiler_parameters,
                                                      mat_type=self.pmat_type)
        else:
            return self._assemble_jac
    
    @cached_property
    def _F(self):
        return function.Function(self.F.arguments()[0].function_space())
    
    @cached_property
    def _assemble_residual(self):
        return self.create_assembly_callable(self.F,
                                                tensor=self._F,
                                                form_compiler_parameters=self._problem.form_compiler_parameters)
    
 <|MERGE_RESOLUTION|>--- conflicted
+++ resolved
@@ -4,199 +4,8 @@
 from firedrake.exceptions import ConvergenceError
 from firedrake.petsc import PETSc
 from firedrake.formmanipulation import ExtractSubBlock
-<<<<<<< HEAD
-=======
-from firedrake.logging import warning
 
 from firedrake.utils import cached_property
-
-def flatten_parameters(parameters, sep="_"):
-    """Flatten a nested parameters dict, joining keys with sep.
-
-    :arg parameters: a dict to flatten.
-    :arg sep: separator of keys.
-
-    Used to flatten parameter dictionaries with nested structure to a
-    flat dict suitable to pass to PETSc.  For example:
-
-    .. code-block:: python
-
-       flatten_parameters({"a": {"b": {"c": 4}, "d": 2}, "e": 1}, sep="_")
-       => {"a_b_c": 4, "a_d": 2, "e": 1}
-
-    If a "prefix" key already ends with the provided separator, then
-    it is not used to concatenate the keys.  Hence:
-
-    .. code-block:: python
-
-       flatten_parameters({"a_": {"b": {"c": 4}, "d": 2}, "e": 1}, sep="_")
-       => {"a_b_c": 4, "a_d": 2, "e": 1}
-       # rather than
-       => {"a__b_c": 4, "a__d": 2, "e": 1}
-    """
-    new = type(parameters)()
-
-    if not len(parameters):
-        return new
-
-    def flatten(parameters, *prefixes):
-        """Iterate over nested dicts, yielding (*keys, value) pairs."""
-        sentinel = object()
-        try:
-            option = sentinel
-            for option, value in parameters.items():
-                # Recurse into values to flatten any dicts.
-                for pair in flatten(value, option, *prefixes):
-                    yield pair
-            # Make sure zero-length dicts come back.
-            if option is sentinel:
-                yield (prefixes, parameters)
-        except AttributeError:
-            # Non dict values are just returned.
-            yield (prefixes, parameters)
-
-    def munge(keys):
-        """Ensure that each intermediate key in keys ends in sep.
-
-        Also, reverse the list."""
-        for key in reversed(keys[1:]):
-            if len(key) and not key.endswith(sep):
-                yield key + sep
-            else:
-                yield key
-        else:
-            yield keys[0]
-
-    for keys, value in flatten(parameters):
-        option = "".join(map(str, munge(keys)))
-        if option in new:
-            warning("Ignoring duplicate option: %s (existing value %s, new value %s)",
-                    option, new[option], value)
-        new[option] = value
-    return new
-
-
-class ParametersMixin(object):
-
-    # What appeared on the commandline, we should never clear these.
-    # They will override options passed in as a dict if an
-    # options_prefix was supplied.
-    commandline_options = frozenset(PETSc.Options().getAll())
-
-    options_object = PETSc.Options()
-
-    count = itertools.count()
-
-    """Mixin class that helps with managing setting petsc options on solvers.
-
-    :arg parameters: The dictionary of parameters to use.
-    :arg options_prefix: The prefix to look up items in the global
-        options database (may be ``None``, in which case only entries
-        from ``parameters`` will be considered.  If no trailing
-        underscore is provided, one is appended.  Hence ``foo_`` and
-        ``foo`` are treated equivalently.  As an exception, if the
-        prefix is the empty string, no underscore is appended.
-
-    To use this, you must call its constructor to with the parameters
-    you want in the options database.
-
-    You then call :meth:`set_from_options`, passing the PETSc object
-    you'd like to call ``setFromOptions`` on.  Note that this will
-    actually only call ``setFromOptions`` the first time (so really
-    this parameters object is a once-per-PETSc-object thing).
-
-    So that the runtime monitors which look in the options database
-    actually see options, you need to ensure that the options database
-    is populated at the time of a ``SNESSolve`` or ``KSPSolve`` call.
-    Do that using the :meth:`inserted_options` context manager.
-
-    .. code-block:: python
-
-       with self.inserted_options():
-           self.snes.solve(...)
-
-    This ensures that the options database has the relevant entries
-    for the duration of the ``with`` block, before removing them
-    afterwards.  This is a much more robust way of dealing with the
-    fixed-size options database than trying to clear it out using
-    destructors.
-    """
-    def __init__(self, parameters, options_prefix):
-        if parameters is None:
-            parameters = {}
-        else:
-            # Convert nested dicts
-            parameters = flatten_parameters(parameters)
-        if options_prefix is None:
-            self.options_prefix = "firedrake_%d_" % next(self.count)
-            self.parameters = parameters
-            self.to_delete = set(parameters)
-        else:
-            if len(options_prefix) and not options_prefix.endswith("_"):
-                options_prefix += "_"
-            self.options_prefix = options_prefix
-            # Remove those options from the dict that were passed on
-            # the commandline.
-            self.parameters = {k: v for k, v in parameters.items()
-                               if options_prefix + k not in self.commandline_options}
-            self.to_delete = set(self.parameters)
-            # Now update parameters from options, so that they're
-            # available to solver setup (for, e.g., matrix-free).
-            # Can't ask for the prefixed guy in the options object,
-            # since that does not DTRT for flag options.
-            for k, v in self.options_object.getAll().items():
-                if k.startswith(self.options_prefix):
-                    self.parameters[k[len(self.options_prefix):]] = v
-        self._setfromoptions = False
-        super(ParametersMixin, self).__init__()
-
-    def set_default_parameter(self, key, val):
-        """Set a default parameter value.
-
-        :arg key: The parameter name
-        :arg val: The parameter value.
-
-        Ensures that the right thing happens cleaning up the options
-        database.
-        """
-        k = self.options_prefix + key
-        if k not in self.options_object and key not in self.parameters:
-            self.parameters[key] = val
-            self.to_delete.add(key)
-
-    def set_from_options(self, petsc_obj):
-        """Set up petsc_obj from the options database.
-
-        :arg petsc_obj: The PETSc object to call setFromOptions on.
-
-        Matt says: "Only ever call setFromOptions once".  This
-        function ensures we do so.
-        """
-        if not self._setfromoptions:
-            with self.inserted_options():
-                petsc_obj.setOptionsPrefix(self.options_prefix)
-                # Call setfromoptions inserting appropriate options into
-                # the options database.
-                petsc_obj.setFromOptions()
-                self._setfromoptions = True
-
-    @contextmanager
-    def inserted_options(self):
-        """Context manager inside which the petsc options database
-    contains the parameters from this object."""
-        try:
-            for k, v in self.parameters.items():
-                key = self.options_prefix + k
-                if type(v) is bool:
-                    if v:
-                        self.options_object[key] = None
-                else:
-                    self.options_object[key] = v
-            yield
-        finally:
-            for k in self.to_delete:
-                del self.options_object[self.options_prefix + k]
->>>>>>> ac4e8e70
 
 
 def _make_reasons(reasons):
@@ -231,6 +40,7 @@
         raise ConvergenceError("""Nonlinear solve failed to converge after %d nonlinear iterations.
 Reason:
    %s""" % (snes.getIterationNumber(), msg))
+
 
 
 class _SNESContext(object):
