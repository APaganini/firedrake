import firedrake
import ufl
from firedrake.petsc import PETSc


__all__ = ("EmbeddedDGTransfer", )


native = frozenset(["Lagrange", "Discontinuous Lagrange", "Real", "Q", "DQ"])


def EmbeddedDGTransfer(element, use_fortin_interpolation=True):
    """Return an object that provides grid transfers.

    This object provides transfers of functions between levels in a
    mesh hierarchy for element types that are not supported directly
    by Firedrake's multilevel implementation.  It computes transfers
    by embedding the element in an appropriate DG space, transferring
    the resulting DG function, and then mapping back.

    :arg element: The UFL element that will be transferred.
    :arg use_fortin_interpolation: If True, use Fortin operator
       as an approximate mass inverse, otherwise, use an actual mass
       solve.
    """
    if type(element) is firedrake.MixedElement:
        return MixedTransfer(element, use_fortin_interpolation=use_fortin_interpolation)
    else:
        return SingleTransfer(element, use_fortin_interpolation=use_fortin_interpolation)


class NativeTransfer(object):
    """A transfer object that just calls the native transfer
    routines."""
    @staticmethod
    def prolong(c, f):
        return firedrake.prolong(c, f)

    @staticmethod
    def inject(f, c):
        return firedrake.inject(f, c)

    @staticmethod
    def restrict(f, c):
        return firedrake.restrict(f, c)


class SingleTransfer(object):
    """Create a transfer object for a single (not mixed) element."""
    def __new__(cls, element, use_fortin_interpolation=True):
        if element.family() in native:
            return NativeTransfer
        else:
            return super().__new__(cls)

    def __init__(self, element, use_fortin_interpolation=True):
        degree = element.degree()
        cell = element.cell()
        shape = element.value_shape()
        if len(shape) == 0:
            DG = ufl.FiniteElement("DG", cell, degree)
        elif len(shape) == 1:
            shape, = shape
            DG = ufl.VectorElement("DG", cell, degree, dim=shape)
        else:
            DG = ufl.TensorElement("DG", cell, degree, shape=shape)

        self.embedding_element = DG
        self.use_fortin_interpolation = use_fortin_interpolation
        self._V_DG_mass = {}
        self._DG_inv_mass = {}
        self._V_approx_inv_mass = {}
        self._V_inv_mass_ksp = {}
        self._DG_work = {}
        self._work_vec = {}
        self._V_dof_weights = {}

    def V_dof_weights(self, V):
        """Dof weights for Fortin projection.

        :arg V: function space to compute weights for.
        :returns: A PETSc Vec.
        """
        key = V.dim()
        try:
            return self._V_dof_weights[key]
        except KeyError:
            # Compute dof multiplicity for V
            # Spin over all (owned) cells incrementing visible dofs by 1.
            # After halo exchange, the Vec representation is the
            # global Vector counting the number of cells that see each
            # dof.
            f = firedrake.Function(V)
            firedrake.par_loop(
                """for (int i = 0; i < A.dofs; i++)
                       for (int j = 0; j < {}; j++)
                          A[i][j] += 1;
                """.format(V.value_size),
                firedrake.dx,
                {"A": (f, firedrake.INC)})
            with f.dat.vec_ro as fv:
                return self._V_dof_weights.setdefault(key, fv.copy())

    def V_DG_mass(self, V, DG):
        """
        Mass matrix from between V and DG spaces.
        :arg V: a function space
        :arg DG: the DG space
        :returns: A PETSc Mat mapping from V -> DG
        """
        key = V.dim()
        try:
            return self._V_DG_mass[key]
        except KeyError:
            M = firedrake.assemble(firedrake.inner(firedrake.TestFunction(DG),
                                                   firedrake.TrialFunction(V))*firedrake.dx)
            M.force_evaluation()
            return self._V_DG_mass.setdefault(key, M.petscmat)

    def DG_inv_mass(self, DG):
        """
        Inverse DG mass matrix
        :arg DG: the DG space
        :returns: A PETSc Mat.
        """
        key = DG.dim()
        try:
            return self._DG_inv_mass[key]
        except KeyError:
            M = firedrake.assemble(firedrake.Tensor(firedrake.inner(firedrake.TestFunction(DG),
                                                                    firedrake.TrialFunction(DG))*firedrake.dx).inv)
            M.force_evaluation()
            return self._DG_inv_mass.setdefault(key, M.petscmat)

    def V_approx_inv_mass(self, V, DG):
        """
        Approximate inverse mass.  Computes (cellwise) (V, V)^{-1} (V, DG).
        :arg V: a function space
        :arg DG: the DG space
        :returns: A PETSc Mat mapping from V -> DG.
        """
        key = V.dim()
        try:
            return self._V_approx_inv_mass[key]
        except KeyError:
            a = firedrake.Tensor(firedrake.inner(firedrake.TestFunction(V),
                                                 firedrake.TrialFunction(V))*firedrake.dx)
            b = firedrake.Tensor(firedrake.inner(firedrake.TestFunction(V),
                                                 firedrake.TrialFunction(DG))*firedrake.dx)
            M = firedrake.assemble(a.inv * b)
            M.force_evaluation()
            return self._V_approx_inv_mass.setdefault(key, M.petscmat)

    def V_inv_mass_ksp(self, V):
        """
        A KSP inverting a mass matrix
        :arg V: a function space.
        :returns: A PETSc KSP for inverting (V, V).
        """
        key = V.dim()
        try:
            return self._V_inv_mass_ksp[key]
        except KeyError:
            M = firedrake.assemble(firedrake.inner(firedrake.TestFunction(V),
                                                   firedrake.TrialFunction(V))*firedrake.dx)
            M.force_evaluation()
            ksp = PETSc.KSP().create(comm=V.comm)
            ksp.setOperators(M.petscmat)
            ksp.setOptionsPrefix("{}_prolongation_mass_".format(V.ufl_element()._short_name))
            ksp.setType("preonly")
            ksp.pc.setType("cholesky")
            ksp.setFromOptions()
            ksp.setUp()
            return self._V_inv_mass_ksp.setdefault(key, ksp)

    def DG_work(self, V):
        """A DG work Function matching V
        :arg V: a function space.
        :returns: A Function in the embedding DG space.
        """
        key = V.dim()
        try:
            return self._DG_work[key]
        except KeyError:
            DG = firedrake.FunctionSpace(V.mesh(), self.embedding_element)
            return self._DG_work.setdefault(key, firedrake.Function(DG))

    def work_vec(self, V):
        """A work Vec for V
        :arg V: a function space.
        :returns: A PETSc Vec for V.
        """
        key = V.dim()
        try:
            return self._work_vec[key]
        except KeyError:
            return self._work_vec.setdefault(key, V.dof_dset.layout_vec.duplicate())

    def op(self, source, target, transfer_op):
        """Primal transfer (either prolongation or injection).

        :arg source: The source function.
        :arg target: The target function.
        :arg transfer_op: The transfer operation for the DG space.
        """
        Vs = source.function_space()
        Vt = target.function_space()

        # Get some work vectors
        dgsource = self.DG_work(Vs)
        dgtarget = self.DG_work(Vt)
        VDGs = dgsource.function_space()
        VDGt = dgtarget.function_space()
        dgwork = self.work_vec(VDGs)

        # Project into DG space
        # u \in Vs -> u \in VDGs
        with source.dat.vec_ro as sv, dgsource.dat.vec_wo as dgv:
            self.V_DG_mass(Vs, VDGs).mult(sv, dgwork)
            self.DG_inv_mass(VDGs).mult(dgwork, dgv)

        # Transfer
        # u \in VDGs -> u \in VDGt
        transfer_op(dgsource, dgtarget)

        # Project back
        # u \in VDGt -> u \in Vt
        with dgtarget.dat.vec_ro as dgv, target.dat.vec_wo as t:
            if self.use_fortin_interpolation:
                self.V_approx_inv_mass(Vt, VDGt).mult(dgv, t)
                t.pointwiseDivide(t, self.V_dof_weights(Vt))
            else:
                work = self.work_vec(Vt)
                self.V_DG_mass(Vt, VDGt).multTranspose(dgv, work)
                self.V_inv_mass_ksp(Vt).solve(work, t)

    def prolong(self, uc, uf):
        """Prolong a function.

        :arg uc: The source (coarse grid) function.
        :arg uf: The target (fine grid) function.
        """
        self.op(uc, uf, transfer_op=firedrake.prolong)

    def inject(self, uf, uc):
        """Inject a function (primal restriction)

        :arg uc: The source (fine grid) function.
        :arg uf: The target (coarse grid) function.
        """
        self.op(uf, uc, transfer_op=firedrake.inject)

    def restrict(self, gf, gc):
        """Restrict a dual function.

        :arg gf: The source (fine grid) dual function.
        :arg gc: The target (coarse grid) dual function.
        """
        Vc = gc.function_space()
        Vf = gf.function_space()

        dgf = self.DG_work(Vf)
        dgc = self.DG_work(Vc)
        VDGf = dgf.function_space()
        VDGc = dgc.function_space()
        work = self.work_vec(Vf)
        dgwork = self.work_vec(VDGc)

        # g \in Vf^* -> g \in VDGf^*
        with gf.dat.vec_ro as gfv, dgf.dat.vec_wo as dgscratch:
            if self.use_fortin_interpolation:
                work.pointwiseDivide(gfv, self.V_dof_weights(Vf))
                self.V_approx_inv_mass(Vf, VDGf).multTranspose(work, dgscratch)
            else:
                self.V_inv_mass_ksp(Vf).solve(gfv, work)
                self.V_DG_mass(Vf, VDGf).mult(work, dgscratch)

        # g \in VDGf^* -> g \in VDGc^*
        firedrake.restrict(dgf, dgc)

        # g \in VDGc^* -> g \in Vc^*
        with dgc.dat.vec_ro as dgscratch, gc.dat.vec_wo as gcv:
            self.DG_inv_mass(VDGc).mult(dgscratch, dgwork)
            self.V_DG_mass(Vc, VDGc).multTranspose(dgwork, gcv)


class MixedTransfer(object):
    """Create a transfer object for a mixed element.

    This just makes :class:`SingleTransfer` objects for each sub element."""
    def __init__(self, element, use_fortin_interpolation=True):
        self._transfers = {}
        self._use_fortin_interpolation = use_fortin_interpolation

    def transfers(self, element):
        try:
            return self._transfers[element]
        except KeyError:
            transfers = tuple(SingleTransfer(e, use_fortin_interpolation=self._use_fortin_interpolation)
<<<<<<< HEAD
                               for e in element.sub_elements())
=======
                              for e in element.sub_elements())
>>>>>>> ae86b770
            return self._transfers.setdefault(element, transfers)

    def prolong(self, uc, uf):
        element = uc.function_space().ufl_element()
        for c, f, t in zip(uc.split(), uf.split(), self.transfers(element)):
            t.prolong(c, f)

    def inject(self, uf, uc):
        element = uf.function_space().ufl_element()
        for f, c, t in zip(uf.split(), uc.split(), self.transfers(element)):
            t.inject(f, c)

    def restrict(self, uf_dual, uc_dual):
        element = uf_dual.function_space().ufl_element()
        for f, c, t in zip(uf_dual.split(), uc_dual.split(), self.transfers(element)):
            t.restrict(f, c)<|MERGE_RESOLUTION|>--- conflicted
+++ resolved
@@ -297,11 +297,7 @@
             return self._transfers[element]
         except KeyError:
             transfers = tuple(SingleTransfer(e, use_fortin_interpolation=self._use_fortin_interpolation)
-<<<<<<< HEAD
-                               for e in element.sub_elements())
-=======
                               for e in element.sub_elements())
->>>>>>> ae86b770
             return self._transfers.setdefault(element, transfers)
 
     def prolong(self, uc, uf):
