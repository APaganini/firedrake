#!/usr/bin/env python
# -*- coding: utf-8 -*-

# .. py:currentmodule:: dolfin_adjoint
#
# Optimal control of the Poisson equation
# =======================================
#
# .. sectionauthor:: Simon W. Funke <simon@simula.no>
#
# This demo solves the `mother problem` of PDE-constrained
# optimisation: the optimal control of the Poisson equation.
# Physically, this problem can the interpreted as finding the best
# heating/cooling of a cooktop to achieve a desired temperature
# profile.
#
# This example introduces the basics of how to solve optimisation
# problems with dolfin-adjoint.
#
# Problem definition
# ******************
#
# Mathematically, the problem is to minimise the following tracking-type
# functional
#
# .. math::
#       \frac{1}{2} \int_{\Omega} (u - d)^2 \textrm{d}x
#               + \frac{\alpha}{2} \int_{\Omega} f^2 \textrm{d}s
#
# subject to the Poisson equation with Dirichlet boundary conditions
#
# .. math::
#       -\kappa \Delta u &= f  \qquad \mathrm{in} \ \Omega           \\
#                         u &= 0  \qquad \mathrm{on} \ \partial \Omega  \\
#                         a & \le f \le b
#
# where :math:`\Omega` is the domain of interest (here the unit square),
# :math:`u: \Omega \to \mathbb R` is the unkown temperature, :math:`\kappa
# \in \mathbb R` is the thermal diffusivity (here: :math:`\kappa = 1`),
# :math:`f: \Omega \to \mathbb R` is the unknown control function acting
# as source term (:math:`f(x) > 0` corresponds to heating and
# :math:`f(x) < 0` corresponds to cooling), :math:`d: \Omega \to \mathbb
# R` is the given desired temperature profile, :math:`\alpha \in [0,
# \infty)` is a Tikhonov regularisation parameter, and :math:`a, b:
# \Omega \to \mathbb R` are lower and upper bounds for the control
# function.
#
# It can be shown that this problem is well-posed and has a unique
# solution, see :cite:`troltzsch2010` or section 1.5 of
# :cite:`hinze2009`.
#
# Implementation
# **************
#
# We start our implementation by importing the :py:mod:`dolfin` and
# :py:mod:`dolfin_adjoint` modules:

from dolfin import *
from dolfin_adjoint import *
set_log_level(ERROR)

# Next we import the Python interface to Moola. Moola is a collection
# of optimisation solvers specifically designed for PDE-constrained
# optimisation problems. If Moola is not yet available on your system,
# it is :doc:`easy to install <../../download/index>`.

import moola

# Next we create a regular mesh of the unit square. Some optimisation
# algorithms suffer from bad performance when the mesh is non-uniform
# (i.e. when the mesh is partially refined). To demonstrate that Moola
# does not have this issue, we refine the mesh near the center of the
# domain:

n = 64
mesh = UnitSquareMesh(n, n)

cf = CellFunction("bool", mesh)
<<<<<<< HEAD
subdomain = CompiledSubDomain('std::abs(x[0]-0.5)<0.25 && std::abs(x[1]-0.5)<0.25')
=======
subdomain = CompiledSubDomain('std::abs(x[0]-0.5) < 0.25 && std::abs(x[1]-0.5) < 0.25')
>>>>>>> 4b2f3398
subdomain.mark(cf, True)
mesh = refine(mesh, cf)

# The resulting mesh looks like this:
#
# .. image:: mesh.png
#    :scale: 50
#    :align: center
#
# Then we define the discrete function spaces and create functions for
# the temperature and the control function.

V = FunctionSpace(mesh, "CG", 1)
W = FunctionSpace(mesh, "DG", 0)

f = interpolate(Expression("x[0]+x[1]"), W, name='Control')
u = Function(V, name='State')
v = TestFunction(V)

# The optimisation algorithm will use the value of the control
# function :math:`f` as an initial guess for the optimisation.  A
# zero-initial guess for the control appears to be too simple: for
# example L-BFGS finds the optimal control with just two iterations.
# To make it more interesting, we chose a non-zero initial guess
# instead.
#
# Next we define the weak formulation of the Poisson problem and solve
# it.

F = (inner(grad(u), grad(v)) - f*v)*dx
bc = DirichletBC(V, 0.0, "on_boundary")
solve(F == 0, u, bc)

# By doing so, `dolfin-adjoint` automatically records the details of
# each PDE solve (also called a tape). This tape will be used by the
# optimisation algorithm to repeatedly solve the forward and adjoint
# problems for varying control inputs.
#
# Before we can start the optimisation, we need to specify the control
# variable and define the functional of interest.  For this example we
# use :math:`d(x, y) = \frac{1}{2\pi^2}\sin(\pi x)\sin(\pi y)` as the
# desired temperature profile, and choose :math:`f` as the control
# variable.

x = SpatialCoordinate(mesh)
d = 1/(2*pi**2)*sin(pi*x[0])*sin(pi*x[1]) # the desired temperature profile

alpha = Constant(1e-6)
J = Functional((0.5*inner(u-d, u-d))*dx + alpha/2*f**2*dx)
control = Control(f)

# The next step is to formulate the so-called reduced optimisation
# problem. The idea is that the solution :math:`u` can be considered
# as a function of :math:`f`: given a value for :math:`f`, we can
# solve the Poisson equation to obtain the associated solution
# :math:`u`. By denoting this solution function as :math:`u(f)`, we
# can write the original optimisation problem as a reduced problem:

# .. math::
#       \min_f \frac{1}{2} \int_{\Omega} (u(f) - d)^2 \textrm{d}x + \frac{\alpha}{2} \int_{\Omega} f^2 \textrm{d}s
#
# Note that no PDE-constraint is required anymore, since it is
# implicitly contained in the solution function.
#
# `dolfin-adjoint` can automatically reduce the optimisation problem
# by creating a :py:class:`ReducedFunctional` object.  This object
# solves the forward PDE using dolfin-adjoint's tape each time the
# functional is to be evaluated, and derives and solves the adjoint
# equation each time the functional gradient is to be evaluated.

rf = ReducedFunctional(J, control)

# Now that all the ingredients are in place, we can perform the
# optimisation.

# The :py:class:`ReducedFunctional` class has a method
# :py:meth:`ReducedFunctional.moola_problem`, which generates the
# necessary interfaces for the Moola optimisation framework.  Then, we
# wrap the control function into a Moola object, and create a
# :py:meth:`NewtonCG` solver for solving the optimisation problem:

problem = rf.moola_problem()
f_moola = moola.DolfinPrimalVector(f)
solver = moola.NewtonCG(problem, f_moola, options={'gtol': 1e-9,
                                                   'maxiter': 20,
                                                   'display': 3,
                                                   'ncg_hesstol': 0})

# Alternatively an L-BFGS solver could initialised by:
#
# .. code-block:: python
#
#    solver = moola.BFGS(problem, f_moola, options={'jtol': 0,
#                                                   'gtol': 1e-9,
#                                                   'Hinit': "default",
#                                                   'maxiter': 100,
#                                                   'mem_lim': 10})
#
# Then we can solve the optimisation problem, extract the optimal
# control and plot it:

sol = solver.solve()
f_opt = sol['control'].data

plot(f_opt, interactive=True, title="f_opt")

# Define the expressions of the analytical solution

f_analytic = Expression("sin(pi*x[0])*sin(pi*x[1])")
u_analytic = Expression("1/(2*pi*pi)*sin(pi*x[0])*sin(pi*x[1])")

# We can then compute the errors between numerical and analytical
# solutions.

f.assign(f_opt)
solve(F == 0, u, bc)
control_error = errornorm(f_analytic, f_opt)
state_error = errornorm(u_analytic, u)
print "h(min):           %e." % mesh.hmin()
print "Error in state:   %e." % state_error
print "Error in control: %e." % control_error

# The example code can be found in ``examples/poisson-mother`` in the
# ``dolfin-adjoint`` source tree, and executed as follows:
#
# .. code-block:: bash
#
#   $ python poisson-mother.py
#   ...
#
# Convergence order and mesh independence
# ***************************************
#
# It is highly desirable that the optimisation algorithm achieve mesh
# independence: i.e., that the required number of optimisation
# iterations is independent of the mesh resolution.  Achieving mesh
# independence requires paying careful attention to the inner product
# structure of the function space in which the solution is sought.
#
# For the desired temperature above and :math:`\alpha=0`, the analytical
# solutions of the optimisation problem is:
#
# .. math::
#     f_{\textrm{analytic}} &= \sin(\pi x) \sin(\pi y) \\
#     u_{\textrm{analytic}} &= \frac{1}{2\pi^2} \sin(\pi x) \sin(\pi y)
#
# The following numerical experiments solve the optimisation problem
# for a sequence of meshes with increasing resolutions and record the
# numerical error and the required number of optimisation iterations.
# A regularisation coefficient of :math:`\alpha = 10^{-6}` was used, and
# the optimisation was stopped when the :math:`L_2` norm of the
# reduced functional gradient dropped below :math:`10^{-9}`.
#
#
# Moola Newton-CG
# ---------------
#
# The Moola Newton-CG algorithm implements an inexact Newton method.
# Hence, even though the optimality system of our problem is linear,
# we can not expect the algorithm to converge in a single iteration
# (however, we could it enforce that by explicitly setting the
# relative tolerance of the CG algorithm to zero).
#
# Running the Newton-CG algorithm for the different meshes yielded:
#
# ===================  =================  ============== ================
#   Mesh element size  Newton iterations  CG iterations  Error in control
# ===================  =================  ============== ================
#   6.250e-02            3                 54            3.83e-02
#   3.125e-02            3                 59            1.69e-02
#   1.563e-02            3                 57            8.05e-03
#   7.813e-03            3                 58            3.97e-03
# ===================  =================  ============== ================
#
# Here CG iterations denotes the total number of CG iterations during
# the optimisation. Mesh independent convergence can be observed, both
# in the Newton and CG iterations.
#
# From our choice of discretisation (:math:`DG_0` for :math:`f`), we
# expect a 1st order of convergence for the control variable.  Indeed,
# the error column in the numerical experiments confirm that this rate
# is obtained in practice.
#
# Moola L-BFGS
# ------------
#
# The L-BFGS algorithm in Moola implements the limited memory quasi
# Newton method with Broyden-Fletcher-Goldfarb-Shanno updates.  For
# the numerical experiments, the set of the memory history was set to
# 10.
#
# The numerical results yield:
#
# ===================  ==================  =================
#   Mesh element size  L-BFGS iterations   Error in control
# ===================  ==================  =================
#   6.250e-02             53                3.83e-02
#   3.125e-02             50                1.69e-02
#   1.563e-02             57                8.05e-03
#   7.813e-03             56                3.97e-03
# ===================  ==================  =================
#
# Again a mesh-independent convergence and a 1st order convergence of
# the control can be observed.
#
# .. bibliography:: /documentation/poisson-mother/poisson-mother.bib
#    :cited:
#    :labelprefix: 1E-<|MERGE_RESOLUTION|>--- conflicted
+++ resolved
@@ -76,11 +76,7 @@
 mesh = UnitSquareMesh(n, n)
 
 cf = CellFunction("bool", mesh)
-<<<<<<< HEAD
-subdomain = CompiledSubDomain('std::abs(x[0]-0.5)<0.25 && std::abs(x[1]-0.5)<0.25')
-=======
 subdomain = CompiledSubDomain('std::abs(x[0]-0.5) < 0.25 && std::abs(x[1]-0.5) < 0.25')
->>>>>>> 4b2f3398
 subdomain.mark(cf, True)
 mesh = refine(mesh, cf)
 
