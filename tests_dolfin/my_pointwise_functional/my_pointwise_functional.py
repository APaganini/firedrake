--- conflicted
+++ resolved
@@ -179,17 +179,12 @@
         return Jhatform
 
     # Compute gradient
-<<<<<<< HEAD
-#    Jcl = Jhat(cl)
-#    dJdcl = compute_gradient(J, Control(cl), forget = False)
-#    conv_rate = taylor_test(Jhat, Control(cl), Jcl, dJdcl)
-=======
+
     Jcl = Jhat(cl)
     print Jcl
     key()
     dJdcl = compute_gradient(J, Control(cl), forget = False)
     conv_rate = taylor_test(Jhat, Control(cl), Jcl, dJdcl)
->>>>>>> 063801d7
 
 if __name__ == "__main__":
     # Record a reference solution
